--- conflicted
+++ resolved
@@ -4458,13 +4458,8 @@
         device = pred_coords.device
         batch_size = pred_coords.shape[0]
 
-<<<<<<< HEAD
-        # Broadcast asym_id and is_molecule_types to atom level
-        atom_asym_id = batch_repeat_interleave(asym_id, molecule_atom_lens, mask_value=-1)
-=======
         # broadcast asym_id and is_molecule_types to atom level
         atom_asym_id = batch_repeat_interleave(asym_id, molecule_atom_lens, output_padding_value=-1)
->>>>>>> 65709631
         atom_is_molecule_types = batch_repeat_interleave(is_molecule_types, molecule_atom_lens)
 
         weighted_lddt = torch.zeros(batch_size, device=device)
