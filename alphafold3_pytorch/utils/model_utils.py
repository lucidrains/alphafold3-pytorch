from functools import wraps
from typing import Callable, List, Tuple, Union

import einx
import pkg_resources
import torch
import torch.nn.functional as F
from einops import einsum, pack, rearrange, reduce, repeat, unpack
from torch import Tensor
from torch.nn import Module

from alphafold3_pytorch.tensor_typing import Bool, Float, Int, Shaped, typecheck
from alphafold3_pytorch.utils.utils import default, exists

# constants

Shape = Union[Tuple[int, ...], List[int]]

# helper functions

# default scheduler used in paper w/ warmup


def default_lambda_lr_fn(steps: int) -> float:
    """Default lambda learning rate function.

    :param steps: The number of steps taken.
    :return: The learning rate.
    """
    # 1000 step warmup
    if steps < 1000:
        return steps / 1000

    # decay 0.95 every 5e4 steps
    steps -= 1000
    return 0.95 ** (steps / 5e4)


@typecheck
def distance_to_dgram(
    distance: Float['... dist'],
    bins: Float[' bins'],
    return_labels: bool = False,
<<<<<<< HEAD
) -> Int['... dist']:
=======
) -> Int['... dist'] | Int['... dist bins']:
>>>>>>> c026d147
    """
    converting from distance to discrete bins, for distance_labels and pae_labels
    using the same logic as openfold
    """

<<<<<<< HEAD
    distance = distance.abs()

    bins = F.pad(bins, (0, 1), value = float('inf'))
=======
    distance = distance ** 2

    bins = F.pad(bins ** 2, (0, 1), value = float('inf'))
>>>>>>> c026d147
    low, high = bins[:-1], bins[1:]

    one_hot = (
        einx.greater_equal('..., bin_low -> ... bin_low', distance, low) &
        einx.less('..., bin_high -> ... bin_high', distance, high)
    ).long()

    if return_labels:
        return one_hot.argmax(dim = -1)

    return one_hot


@typecheck
def offset_only_positive(t: Tensor, offset: Tensor) -> Tensor:
    """Offset a Tensor only if it is positive."""
    is_positive = t >= 0
    t_offsetted = t + offset
    return torch.where(is_positive, t_offsetted, t)


def l2norm(t: Tensor, eps: float = 1e-20, dim: int = -1) -> Tensor:
    """Perform an L2 normalization on a Tensor.

    :param t: The Tensor.
    :param eps: The epsilon value.
    :param dim: The dimension to normalize over.
    :return: The L2 normalized Tensor.
    """
    return F.normalize(t, p=2, eps=eps, dim=dim)


def max_neg_value(t: Tensor) -> Tensor:
    """Get the maximum negative value of Tensor based on its `dtype`.

    :param t: The Tensor.
    :return: The maximum negative value of its `dtype`.
    """
    return -torch.finfo(t.dtype).max


def log(t: Tensor, eps=1e-20) -> Tensor:
    """Run a safe log function that clamps the input to be above `eps` to avoid `log(0)`.

    :param t: The input tensor.
    :param eps: The epsilon value.
    :return: Tensor in the log domain.
    """
    return torch.log(t.clamp(min=eps))


def divisible_by(num: int, den: int) -> bool:
    """Check if a number is divisible by another number.

    :param num: The numerator.
    :param den: The denominator.
    :return: True if `num` is divisible by `den`, False otherwise.
    """
    return (num % den) == 0


def compact(*args):
    """Compact a tuple of objects by removing any `None` values.

    :param args: The objects to compact.
    :return: The compacted objects.
    """
    return tuple(filter(exists, args))


def pack_one(t: Tensor, pattern: str) -> Tuple[Tensor, List[Shape]]:
    """Pack a single tensor into a tuple of tensors with the given pattern.

    :param t: The tensor to pack.
    :param pattern: The pattern with which to pack.
    :return: The packed tensor along with the shape(s) of the tensor.
    """
    packed, ps = pack([t], pattern)

    def unpack_one(to_unpack, unpack_pattern=None):
        """Unpack a single tensor.

        :param to_unpack: The tensor to unpack.
        :param pattern: The pattern with which to unpack.
        :return: The unpacked tensor.
        """
        (unpacked,) = unpack(to_unpack, ps, default(unpack_pattern, pattern))
        return unpacked

    return packed, unpack_one


def softclamp(t: Tensor, value: float) -> Tensor:
    """Perform a soft clamp on a Tensor.

    :param t: The Tensor.
    :param value: The value to clamp to.
    :return: The soft clamped Tensor
    """
    return (t / value).tanh() * value


def exclusive_cumsum(t: Tensor, dim: int = -1) -> Tensor:
    """Perform an exclusive cumulative summation on a Tensor.

    :param t: The Tensor.
    :param dim: The dimension to sum over.
    :return: The exclusive cumulative sum Tensor.
    """
    return t.cumsum(dim=dim) - t


@typecheck
def symmetrize(t: Float["b n n ..."]) -> Float["b n n ..."]:  # type: ignore
    """Symmetrize a Tensor.

    :param t: The Tensor.
    :return: The symmetrized Tensor.
    """
    return t + rearrange(t, "b i j ... -> b j i ...")


# decorators


def maybe(fn):
    """Decorator to check if a Tensor exists before running a function on it."""

    @wraps(fn)
    def inner(t, *args, **kwargs):
        """Inner function to check if a Tensor exists before running a function on it."""
        if not exists(t):
            return None
        return fn(t, *args, **kwargs)

    return inner


@typecheck
def pad_at_dim(t, pad: Tuple[int, int], *, dim=-1, value=0.0) -> Tensor:
    """Pad a Tensor at a specific dimension.

    :param t: The Tensor.
    :param pad: The padding.
    :param dim: The dimension to pad.
    :param value: The value to pad with.
    :return: The padded Tensor.
    """
    dims_from_right = (-dim - 1) if dim < 0 else (t.ndim - dim - 1)
    zeros = (0, 0) * dims_from_right
    return F.pad(t, (*zeros, *pad), value=value)


# padding and slicing


@typecheck
def slice_at_dim(t: Tensor, dim_slice: slice, *, dim: int) -> Tensor:
    """Slice a Tensor at a specific dimension.

    :param t: The Tensor.
    :param dim_slice: The slice object.
    :param dim: The dimension to slice.
    :return: The sliced Tensor.
    """
    dim += t.ndim if dim < 0 else 0
    colons = [slice(None)] * t.ndim
    colons[dim] = dim_slice
    return t[tuple(colons)]


@typecheck
def pad_to_length(t: Tensor, length: int, *, dim: int = -1, value=0) -> Tensor:
    """Pad a Tensor to a specific length at a specific dimension.

    :param t: The Tensor.
    :param length: The length to pad to.
    :param dim: The dimension to pad.
    :param value: The value to pad with.
    :return: The padded Tensor.
    """
    padding = max(length - t.shape[dim], 0)

    if padding == 0:
        return t

    return pad_at_dim(t, (0, padding), dim=dim, value=value)


@typecheck
def pad_or_slice_to(t: Tensor, length: int, *, dim: int, pad_value=0) -> Tensor:
    """Pad or slice a Tensor to a specific length at a specific dimension.

    :param t: The Tensor.
    :param length: The length to pad or slice to.
    :param dim: The dimension to pad or slice.
    :param pad_value: The value to pad with.
    :return: The padded or sliced Tensor.
    """
    curr_length = t.shape[dim]

    if curr_length < length:
        t = pad_to_length(t, length, dim=dim, value=pad_value)
    elif curr_length > length:
        t = slice_at_dim(t, slice(0, length), dim=dim)

    return t


@typecheck
def pad_to_multiple(t: Tensor, multiple: int, *, dim=-1, value=0.0) -> Tensor:
    """Pad a Tensor to a multiple of a specific number at a specific dimension.

    :param t: The Tensor.
    :param multiple: The multiple to pad to.
    :param dim: The dimension to pad.
    :param value: The value to pad with.
    :return: The padded Tensor.
    """
    seq_len = t.shape[dim]
    padding_needed = (multiple - (seq_len % multiple)) % multiple

    if padding_needed == 0:
        return t

    return pad_at_dim(t, (0, padding_needed), dim=dim, value=value)


@typecheck
def concat_previous_window(t: Tensor, *, dim_seq: int, dim_window: int) -> Tensor:
    """Concatenate the previous window of a Tensor.

    :param t: The Tensor.
    :param dim_seq: The sequence dimension.
    :param dim_window: The window dimension.
    :return: The concatenated Tensor.
    """
    t = pad_at_dim(t, (1, 0), dim=dim_seq, value=0.0)

    t = torch.cat(
        (
            slice_at_dim(t, slice(None, -1), dim=dim_seq),
            slice_at_dim(t, slice(1, None), dim=dim_seq),
        ),
        dim=dim_window,
    )

    return t


@typecheck
def pad_and_window(t: Float["b n ..."] | Int["b n ..."], window_size: int) -> Tensor:  # type: ignore
    """Pad and window a Tensor.

    :param t: The Tensor.
    :param window_size: The window size.
    :return: The padded and windowed Tensor.
    """
    t = pad_to_multiple(t, window_size, dim=1)
    t = rearrange(t, "b (n w) ... -> b n w ...", w=window_size)
    return t


# packed atom representation functions


@typecheck
def lens_to_mask(
    lens: Int["b ..."], max_len: int | None = None  # type: ignore
) -> Bool["... m"]:  # type: ignore
    """Convert a Tensor of lengths to a mask Tensor.

    :param lens: The lengths Tensor.
    :param max_len: The maximum length.
    :return: The mask Tensor.
    """
    device = lens.device
    if not exists(max_len):
        max_len = lens.amax()
    arange = torch.arange(max_len, device=device)
    return einx.less("m, ... -> ... m", arange, lens)


@typecheck
def mean_pool_with_lens(
    feats: Float["b m d"],  # type: ignore
    lens: Int["b n"],  # type: ignore
) -> Float["b n d"]:  # type: ignore
    """Perform mean pooling on a Tensor with the given lengths.

    :param feats: The features Tensor.
    :param lens: The lengths Tensor.
    :return: The mean pooled Tensor.
    """
    seq_len = feats.shape[1]

    mask = lens > 0
    assert (
        lens.sum(dim=-1) <= seq_len
    ).all(), (
        "One of the lengths given exceeds the total sequence length of the features passed in."
    )

    cumsum_feats = feats.cumsum(dim=1)
    cumsum_feats = F.pad(cumsum_feats, (0, 0, 1, 0), value=0.0)

    cumsum_indices = lens.cumsum(dim=1)
    cumsum_indices = F.pad(cumsum_indices, (1, 0), value=0)

    # sel_cumsum = einx.get_at('b [m] d, b n -> b n d', cumsum_feats, cumsum_indices)

    cumsum_indices = repeat(cumsum_indices, "b n -> b n d", d=cumsum_feats.shape[-1])
    sel_cumsum = cumsum_feats.gather(-2, cumsum_indices)

    # subtract cumsum at one index from the previous one
    summed = sel_cumsum[:, 1:] - sel_cumsum[:, :-1]

    avg = einx.divide("b n d, b n", summed, lens.clamp(min=1))
    avg = einx.where("b n, b n d, -> b n d", mask, avg, 0.0)
    return avg


@typecheck
def mean_pool_fixed_windows_with_mask(
    feats: Float["b m d"],  # type: ignore
    mask: Bool["b m"],  # type: ignore
    window_size: int,
    return_mask_and_inverse: bool = False,
) -> Float["b n d"] | Tuple[Float["b n d"], Bool["b n"], Callable[[Float["b m d"]], Float["b n d"]]]:  # type: ignore
    """Mean pool a sequence of features with a fixed window size.

    :param feats: The features tensor.
    :param mask: The mask tensor.
    :param window_size: The window size.
    :param return_mask_and_inverse: Whether to return the pooled mask and the pooled inverse mask.
    :return: The pooled features tensor and optionally the pooled mask and the inverse function.
    """
    seq_len = feats.shape[-2]
    assert divisible_by(seq_len, window_size)

    feats = einx.where("b m, b m d, -> b m d", mask, feats, 0.0)

    num = reduce(feats, "b (n w) d -> b n d", "sum", w=window_size)
    den = reduce(mask.float(), "b (n w) -> b n 1", "sum", w=window_size)

    avg = num / den.clamp(min=1.0)

    if not return_mask_and_inverse:
        return avg

    pooled_mask = reduce(mask, "b (n w) -> b n", "any", w=window_size)

    @typecheck
    def inverse_fn(pooled: Float["b n d"]) -> Float["b m d"]:  # type: ignore
        """An inverse function to unpool the pooled features."""
        unpooled = repeat(pooled, "b n d -> b (n w) d", w=window_size)
        unpooled = einx.where("b m, b m d, -> b m d", mask, unpooled, 0.0)
        return unpooled

    return avg, pooled_mask, inverse_fn


@typecheck
def batch_repeat_interleave(
    feats: Float["b n ..."] | Bool["b n ..."] | Bool["b n"] | Int["b n"],  # type: ignore
    lens: Int["b n"],  # type: ignore
    output_padding_value: (
        float | int | bool | None
    ) = None,  # NOTE: this value determines what the output padding value will be
) -> Float["b m ..."] | Bool["b m ..."] | Bool["b m"] | Int["b m"]:  # type: ignore
    """Batch repeat and interleave a sequence of features.

    :param feats: The features tensor.
    :param lens: The lengths tensor.
    :param output_padding_value: The output padding value.
    :return: The batch repeated and interleaved features tensor.
    """
    device, dtype = feats.device, feats.dtype

    batch, seq, *dims = feats.shape

    # get mask from lens

    mask = lens_to_mask(lens)

    # derive arange

    window_size = mask.shape[-1]
    arange = torch.arange(window_size, device=device)

    offsets = exclusive_cumsum(lens)
    indices = einx.add("w, b n -> b n w", arange, offsets)

    # create output tensor + a sink position on the very right (index max_len)

    total_lens = lens.clamp(min=0).sum(dim=-1)
    output_mask = lens_to_mask(total_lens)

    max_len = total_lens.amax()

    output_indices = torch.zeros((batch, max_len + 1), device=device, dtype=torch.long)

    indices = indices.masked_fill(~mask, max_len)  # scatter to sink position for padding
    indices = rearrange(indices, "b n w -> b (n w)")

    # scatter

    seq_arange = torch.arange(seq, device=device)
    seq_arange = repeat(seq_arange, "n -> b (n w)", b=batch, w=window_size)

    # output_indices = einx.set_at('b [m], b nw, b nw -> b [m]', output_indices, indices, seq_arange)

    output_indices = output_indices.scatter(1, indices, seq_arange)

    # remove sink

    output_indices = output_indices[:, :-1]

    # gather

    # output = einx.get_at('b [n] ..., b m -> b m ...', feats, output_indices)

    feats, unpack_one = pack_one(feats, "b n *")
    output_indices = repeat(output_indices, "b m -> b m d", d=feats.shape[-1])
    output = feats.gather(1, output_indices)
    output = unpack_one(output)

    # set output padding value

    output_padding_value = default(output_padding_value, False if dtype == torch.bool else 0)

    output = einx.where("b n, b n ..., -> b n ...", output_mask, output, output_padding_value)

    return output


@typecheck
def batch_repeat_interleave_pairwise(
    pairwise: Float["b n n d"],  # type: ignore
    molecule_atom_lens: Int["b n"],  # type: ignore
) -> Float["b m m d"]:  # type: ignore
    """Batch repeat and interleave a sequence of pairwise features."""
    pairwise = batch_repeat_interleave(pairwise, molecule_atom_lens)

    molecule_atom_lens = repeat(molecule_atom_lens, "b ... -> (b r) ...", r=pairwise.shape[1])
    pairwise, unpack_one = pack_one(pairwise, "* n d")
    pairwise = batch_repeat_interleave(pairwise, molecule_atom_lens)
    return unpack_one(pairwise)


@typecheck
def to_pairwise_mask(
    mask_i: Bool["... n"],  # type: ignore
    mask_j: Bool["... n"] | None = None,  # type: ignore
) -> Bool["... n n"]:  # type: ignore
    """Convert two masks into a pairwise mask.

    :param mask_i: The first mask.
    :param mask_j: The second mask.
    :return: The pairwise mask.
    """
    mask_j = default(mask_j, mask_i)
    assert mask_i.shape == mask_j.shape
    return einx.logical_and("... i, ... j -> ... i j", mask_i, mask_j)


@typecheck
def masked_average(
    t: Shaped["..."],  # type: ignore
    mask: Shaped["..."],  # type: ignore
    *,
    dim: int | Tuple[int, ...],
    eps=1.0,
) -> Float["..."]:  # type: ignore
    """Compute the masked average of a Tensor.

    :param t: The Tensor.
    :param mask: The mask.
    :param dim: The dimension(s) to average over.
    :param eps: The epsilon value.
    :return: The masked average.
    """
    num = (t * mask).sum(dim=dim)
    den = mask.sum(dim=dim)
    return num / den.clamp(min=eps)


@typecheck
def remove_consecutive_duplicate(
    t: Int["n ..."], remove_to_value: int = -1  # type: ignore
) -> Int["n ..."]:  # type: ignore
    """Remove consecutive duplicates from a Tensor.

    :param t: The Tensor.
    :param remove_to_value: The value to remove to.
    :return: The Tensor with consecutive duplicates removed.
    """
    is_duplicate = t[1:] == t[:-1]

    if is_duplicate.ndim == 2:
        is_duplicate = is_duplicate.all(dim=-1)

    is_duplicate = F.pad(is_duplicate, (1, 0), value=False)
    return einx.where("n, n ..., -> n ... ", ~is_duplicate, t, remove_to_value)


@typecheck
def calculate_weighted_rigid_align_weights(
    atom_pos_ground_truth: Float["b m 3"],  # type: ignore
    molecule_atom_lens: Int["b n"],  # type: ignore
    is_molecule_types: Bool["b n ..."] | None = None,  # type: ignore
    nucleotide_loss_weight: float = 5.0,
    ligand_loss_weight: float = 10.0,
) -> Float["b m"]:  # type: ignore
    """Calculate the weighted rigid alignment weights.

    :param atom_pos_ground_truth: The ground truth atom positions.
    :param molecule_atom_lens: The molecule atom lengths.
    :param is_molecule_types: The molecule types.
    :param nucleotide_loss_weight: The nucleotide loss weight.
    :param ligand_loss_weight: The ligand loss weight.
    :return: The weighted rigid alignment weights.
    """

    # if additional molecule feats is provided
    # calculate the weights for mse loss (wl)

    align_weights = atom_pos_ground_truth.new_ones(atom_pos_ground_truth.shape[:2])

    if exists(is_molecule_types):
        is_nucleotide_or_ligand_fields = is_molecule_types.unbind(dim=-1)

        is_nucleotide_or_ligand_fields = tuple(
            batch_repeat_interleave(t, molecule_atom_lens) for t in is_nucleotide_or_ligand_fields
        )
        is_nucleotide_or_ligand_fields = tuple(
            pad_or_slice_to(t, length=align_weights.shape[-1], dim=-1)
            for t in is_nucleotide_or_ligand_fields
        )

        _, atom_is_dna, atom_is_rna, atom_is_ligand, _ = is_nucleotide_or_ligand_fields

        # section 3.7.1 equation 4

        # upweighting of nucleotide and ligand atoms is additive per equation 4

        align_weights = torch.where(
            atom_is_dna | atom_is_rna,
            1 + nucleotide_loss_weight,
            align_weights,
        )
        align_weights = torch.where(atom_is_ligand, 1 + ligand_loss_weight, align_weights)

    return align_weights


# checkpointing utils


@typecheck
def should_checkpoint(
    self: Module,
    inputs: Tensor | Tuple[Tensor, ...],
    check_instance_variable: str | None = "checkpoint",
) -> bool:
    """Determine if activation checkpointing should be used.

    :param self: The module.
    :param inputs: The inputs.
    :param check_instance_variable: The instance variable to check.
    :return: True if activation checkpointing should be used, False otherwise.
    """
    if torch.is_tensor(inputs):
        inputs = (inputs,)

    return (
        self.training
        and any([i.requires_grad for i in inputs])
        and (not exists(check_instance_variable) or getattr(self, check_instance_variable, False))
    )


@typecheck
def package_available(package_name: str) -> bool:
    """Check if a package is available in your environment.

    :param package_name: The name of the package to be checked.
    :return: `True` if the package is available. `False` otherwise.
    """
    try:
        return pkg_resources.require(package_name) is not None
    except pkg_resources.DistributionNotFound:
        return False


# functions for deriving the frames for ligands
# this follows the logic from Alphafold3 Supplementary section 4.3.2


@typecheck
def get_indices_three_closest_atom_pos(
    atom_pos: Float["... n d"],  # type: ignore
    mask: Bool["... n"] | None = None,  # type: ignore
) -> Int["... n 3"]:  # type: ignore
    """Get the indices of the three closest atoms to each atom.

    :param atom_pos: The atom positions.
    :param mask: The mask to apply.
    :return: The indices of the three closest atoms to each atom.
    """
    atom_dims, device = atom_pos.shape[-3:-1], atom_pos.device
    num_atoms, has_batch = atom_pos.shape[-2], atom_pos.ndim == 3
    batch_size = 1 if not has_batch else atom_pos.shape[0]

    if num_atoms < 3:
        return atom_pos.new_full((*atom_dims, 3), -1).long()

    if not has_batch:
        atom_pos = rearrange(atom_pos, "... -> 1 ...")

        if exists(mask):
            mask = rearrange(mask, "... -> 1 ...")

    # figure out which set of atoms are less than 3 for masking out later

    if exists(mask):
        insufficient_atom_mask = mask.sum(dim=-1, keepdim=True) < 3

    # get distances between all atoms

    atom_dist = torch.cdist(atom_pos, atom_pos)

    # mask out the distance to self

    eye = torch.eye(num_atoms, device=device, dtype=torch.bool)

    mask_value = 1e4
    atom_dist.masked_fill_(eye, mask_value)

    # take care of padding

    if exists(mask):
        pair_mask = einx.logical_and("... i, ... j -> ... i j", mask, mask)
        atom_dist.masked_fill_(~pair_mask, mask_value)

    # will use topk on the negative of the distance

    _, two_closest_atom_indices = (-atom_dist).topk(2, dim=-1)

    # place each atom at the center of its frame

    three_atom_indices, _ = pack(
        (
            two_closest_atom_indices[..., 0],
            torch.arange(num_atoms, device=device).unsqueeze(0).expand(batch_size, -1),
            two_closest_atom_indices[..., 1],
        ),
        "b n *",
    )

    # mask out

    if exists(mask):
        three_atom_indices = torch.where(
            ~insufficient_atom_mask.unsqueeze(-1), three_atom_indices, -1
        )

    if not has_batch:
        three_atom_indices = rearrange(three_atom_indices, "1 ... -> ...")

    return three_atom_indices


@typecheck
def get_angle_between_edges(
    edge1: Float["... n 3"],  # type: ignore
    edge2: Float["... n 3"],  # type: ignore
) -> Float["... n"]:  # type: ignore
    """Get the angles between two edges for each node.

    :param edge1: The first edge.
    :param edge2: The second edge.
    :return: The angles between the two edges for each node.
    """
    cos = (l2norm(edge1) * l2norm(edge2)).sum(-1)
    return torch.acos(cos)


@typecheck
def get_frames_from_atom_pos(
    atom_pos: Float["... n d"],  # type: ignore
    mask: Bool["... n"] | None = None,  # type: ignore
    filter_colinear_pos: bool = False,
    is_colinear_angle_thres: float = 25.0,  # NOTE: DM uses 25 degrees as a way of filtering out invalid frames
) -> Int["... n 3"]:  # type: ignore
    """Get the nearest neighbor frames for all atom positions.

    :param atom_pos: The atom positions.
    :param filter_colinear_pos: Whether to filter colinear positions.
    :param is_colinear_angle_thres: The colinear angle threshold.
    :return: The frames for all atoms.
    """
    frames = get_indices_three_closest_atom_pos(atom_pos, mask=mask)

    if not filter_colinear_pos:
        return frames

    is_invalid = (frames == -1).any(dim=-1)

    # get the edges and derive angles

    three_atom_pos = torch.cat(
        [
            einx.get_at("... [m] c, ... three -> ... three c", atom_pos, frame).unsqueeze(-3)
            for frame in frames.unbind(dim=-2)
        ],
        dim=-3,
    )

    left_pos, center_pos, right_pos = three_atom_pos.unbind(dim=-2)

    edges1, edges2 = (left_pos - center_pos), (right_pos - center_pos)

    angle = get_angle_between_edges(edges1, edges2)

    degree = torch.rad2deg(angle)

    is_colinear = (degree.abs() < is_colinear_angle_thres) | (
        (180.0 - degree.abs()).abs() < is_colinear_angle_thres
    )

    # set any three atoms that are colinear to -1 indices

    three_atom_indices = einx.where(
        "..., ... three, -> ... three", ~(is_colinear | is_invalid), frames, -1
    )
    return three_atom_indices


# modules for handling frames


class ExpressCoordinatesInFrame(Module):
    """Algorithm 29."""

    def __init__(self, eps=1e-8):
        super().__init__()
        self.eps = eps

    @typecheck
    def forward(
        self,
        coords: Float["b m 3"],  # type: ignore
        frame: Float["b m 3 3"] | Float["b 3 3"] | Float["3 3"],  # type: ignore
        pairwise: bool = False,
    ) -> Float["b m 3"] | Float["b m m 3"]:  # type: ignore
        """Express coordinates in the given frame.

        :param coords: Coordinates to be expressed in the given frame.
        :param frame: Frames defined by three points.
        :return: The transformed coordinates or pairwise coordinates.
        """

        if frame.ndim == 2:
            frame = rearrange(frame, "fr fc -> 1 1 fr fc")
        elif frame.ndim == 3:
            frame = rearrange(frame, "b fr fc -> b 1 fr fc")

        # Extract frame atoms
        a, b, c = frame.unbind(dim=-1)
        w1 = l2norm(a - b, eps=self.eps)
        w2 = l2norm(c - b, eps=self.eps)

        # Build orthonormal basis
        e1 = l2norm(w1 + w2, eps=self.eps)
        e2 = l2norm(w2 - w1, eps=self.eps)
        e3 = torch.cross(e1, e2, dim=-1)

        if pairwise:
            # Compute pairwise displacement vectors
            pairwise_d = coords.unsqueeze(2) - coords.unsqueeze(1)

            # Project onto frame basis
            pairwise_transformed_coords = torch.stack(
                (
                    einsum(pairwise_d, e1.unsqueeze(1), "... i, ... i -> ..."),
                    einsum(pairwise_d, e2.unsqueeze(1), "... i, ... i -> ..."),
                    einsum(pairwise_d, e3.unsqueeze(1), "... i, ... i -> ..."),
                ),
                dim=-1,
            )

            # Normalize to get unit vectors
            pairwise_transformed_coords = l2norm(pairwise_transformed_coords, eps=self.eps)
            return pairwise_transformed_coords

        else:
            # Project onto frame basis
            d = coords - b

            transformed_coords = torch.stack(
                (
                    einsum(d, e1, "... i, ... i -> ..."),
                    einsum(d, e2, "... i, ... i -> ..."),
                    einsum(d, e3, "... i, ... i -> ..."),
                ),
                dim=-1,
            )

            return transformed_coords


class RigidFrom3Points(Module):
    """An implementation of Algorithm 21 in Section 1.8.1 in AlphaFold 2 paper:

    https://www.nature.com/articles/s41586-021-03819-2
    """

    @typecheck
    def forward(
        self,
        three_points: Tuple[Float["... 3"], Float["... 3"], Float["... 3"]] | Float["3 ... 3"],  # type: ignore
    ) -> Tuple[Float["... 3 3"], Float["... 3"]]:  # type: ignore
        """Compute a rigid transformation from three points."""
        if isinstance(three_points, tuple):
            three_points = torch.stack(three_points)

        # allow for any number of leading dimensions

        (x1, x2, x3), unpack_one = pack_one(three_points, "three * d")

        # main algorithm

        v1 = x3 - x2
        v2 = x1 - x2

        e1 = l2norm(v1)
        u2 = v2 - e1 @ (e1.t() @ v2)
        e2 = l2norm(u2)

        e3 = torch.cross(e1, e2, dim=-1)

        R = torch.stack((e1, e2, e3), dim=-1)
        t = x2

        # unpack

        R = unpack_one(R, "* r1 r2")
        t = unpack_one(t, "* c")

        return R, t<|MERGE_RESOLUTION|>--- conflicted
+++ resolved
@@ -41,25 +41,15 @@
     distance: Float['... dist'],
     bins: Float[' bins'],
     return_labels: bool = False,
-<<<<<<< HEAD
-) -> Int['... dist']:
-=======
 ) -> Int['... dist'] | Int['... dist bins']:
->>>>>>> c026d147
     """
     converting from distance to discrete bins, for distance_labels and pae_labels
     using the same logic as openfold
     """
 
-<<<<<<< HEAD
     distance = distance.abs()
 
     bins = F.pad(bins, (0, 1), value = float('inf'))
-=======
-    distance = distance ** 2
-
-    bins = F.pad(bins ** 2, (0, 1), value = float('inf'))
->>>>>>> c026d147
     low, high = bins[:-1], bins[1:]
 
     one_hot = (
