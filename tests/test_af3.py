import os
os.environ['TYPECHECK'] = 'True'
os.environ['DEBUG'] = 'True'

import pytest
import random
import itertools
import subprocess
from pathlib import Path

import torch

from einops import repeat
from collections import namedtuple

from alphafold3_pytorch import (
    SmoothLDDTLoss,
    WeightedRigidAlign,
    MultiChainPermutationAlignment,
    ExpressCoordinatesInFrame,
    RigidFrom3Points,
    RigidFromReference3Points,
    ComputeAlignmentError,
    CentreRandomAugmentation,
    PairformerStack,
    MSAModule,
    DiffusionTransformer,
    DiffusionModule,
    ElucidatedAtomDiffusion,
    RelativePositionEncoding,
    TemplateEmbedder,
    Attention,
    InputFeatureEmbedder,
    ConfidenceHead,
    DistogramHead,
    Alphafold3,
    ComputeRankingScore,
    ConfidenceHeadLogits,
    ComputeModelSelectionScore,
    ComputeModelSelectionScore,
    collate_inputs_to_batched_atom_input,
    alphafold3_inputs_to_batched_atom_input,
)

from alphafold3_pytorch.mocks import MockAtomDataset

from alphafold3_pytorch.configs import (
    Alphafold3Config,
    create_alphafold3_from_yaml
)

from alphafold3_pytorch.alphafold3 import (
    mean_pool_with_lens,
    mean_pool_fixed_windows_with_mask,
    batch_repeat_interleave,
    full_pairwise_repr_to_windowed,
    get_cid_molecule_type,
)

from alphafold3_pytorch.inputs import (
    IS_MOLECULE_TYPES,
    IS_PROTEIN,
    atom_ref_pos_to_atompair_inputs,
    molecule_to_atom_input,
    pdb_input_to_molecule_input,
    PDBInput,
    Alphafold3Input,
    PDBDataset,
    default_extract_atom_feats_fn,
    default_extract_atompair_feats_fn,
)

from alphafold3_pytorch.utils.model_utils import (
    exclusive_cumsum,
    get_angle_between_edges,
    get_frames_from_atom_pos,
    get_indices_three_closest_atom_pos,
)

DATA_TEST_PDB_ID = '721p'

def test_atom_ref_pos_to_atompair_inputs():
    atom_ref_pos = torch.randn(16, 3)
    atom_ref_space_uid = torch.ones(16).long()

    atompair_inputs = atom_ref_pos_to_atompair_inputs(atom_ref_pos, atom_ref_space_uid)

    assert atompair_inputs.shape == (16, 16, 5)

def test_mean_pool_with_lens():
    seq = torch.tensor([[[1.], [1.], [1.], [2.], [2.], [2.], [2.], [1.], [1.]]])
    lens = torch.tensor([[3, 4, 2]]).long()
    pooled = mean_pool_with_lens(seq, lens)

    assert torch.allclose(pooled, torch.tensor([[[1.], [2.], [1.]]]))

def test_mean_pool_with_mask():
    seq = torch.tensor([[[1.], [100.], [1.], [2.], [2.], [100.], [1.], [1.], [100.]]])
    mask = torch.tensor([[True, False, True, True, True, False, True, True, False]])

    pooled, _, inverse_function = mean_pool_fixed_windows_with_mask(seq, mask, window_size = 3, return_mask_and_inverse = True)

    assert inverse_function(pooled).shape == seq.shape
    assert torch.allclose(pooled, torch.tensor([[[1.], [2.], [1.]]]))

def test_batch_repeat_interleave():
    seq = torch.tensor([[[1.], [2.], [4.]], [[1.], [2.], [4.]]])
    lens = torch.tensor([[3, 4, 2], [2, 5, 1]]).long()
    repeated = batch_repeat_interleave(seq, lens)
    assert torch.allclose(repeated, torch.tensor([[[1.], [1.], [1.], [2.], [2.], [2.], [2.], [4.], [4.]], [[1.], [1.], [2.], [2.], [2.], [2.], [2.], [4.], [0.]]]))

def test_smooth_lddt_loss():
    pred_coords = torch.randn(2, 100, 3)
    true_coords = torch.randn(2, 100, 3)
    is_dna = torch.randint(0, 2, (2, 100)).bool()
    is_rna = torch.randint(0, 2, (2, 100)).bool()

    loss_fn = SmoothLDDTLoss()
    loss = loss_fn(pred_coords, true_coords, is_dna, is_rna)

    assert loss.numel() == 1

def test_weighted_rigid_align():
    pred_coords = torch.randn(2, 100, 3)
    weights = torch.rand(2, 100)

    align_fn = WeightedRigidAlign()
    aligned_coords = align_fn(pred_coords, pred_coords, weights)

    # `pred_coords` should match itself without any change after alignment

    rmsd = torch.sqrt(((pred_coords - aligned_coords) ** 2).sum(dim=-1).mean(dim=-1))
    assert (rmsd < 1e-5).all()

    random_augment_fn = CentreRandomAugmentation()
    aligned_coords = align_fn(pred_coords, random_augment_fn(pred_coords), weights)

    # `pred_coords` should match a random augmentation of itself after alignment

    rmsd = torch.sqrt(((pred_coords - aligned_coords) ** 2).sum(dim=-1).mean(dim=-1))
    assert (rmsd < 1e-5).all()

def test_weighted_rigid_align_with_mask():
    pred_coords = torch.randn(2, 100, 3)
    true_coords = torch.randn(2, 100, 3)
    weights = torch.rand(2, 100)
    mask = torch.randint(0, 2, (2, 100)).bool()

    align_fn = WeightedRigidAlign()

    # with mask

    aligned_coords = align_fn(pred_coords, true_coords, weights, mask = mask)

    # do it one sample at a time without make

    all_aligned_coords = []

    for one_mask, one_pred_coords, one_true_coords, one_weight in zip(mask, pred_coords, true_coords, weights):
        one_aligned_coords = align_fn(
            one_pred_coords[one_mask][None, ...],
            one_true_coords[one_mask][None, ...],
            one_weight[one_mask][None, ...]
        )

        all_aligned_coords.append(one_aligned_coords.squeeze(0))

    aligned_coords_without_mask = torch.cat(all_aligned_coords, dim = 0)

    # both ways should come out with about the same results

    assert torch.allclose(aligned_coords[mask], aligned_coords_without_mask, atol=1e-5)

def test_multi_chain_permutation_alignment():
    batch_size = 1
    seq_len = 16
    atom_seq_len = 32

    molecule_atom_indices = torch.randint(0, 2, (batch_size, seq_len)).long()
    molecule_atom_lens = torch.full((batch_size, seq_len), 2).long()

    atom_offsets = exclusive_cumsum(molecule_atom_lens)

    pred_coords = torch.randn(batch_size, atom_seq_len, 3)
    true_coords = torch.randn(batch_size, atom_seq_len, 3)
    weights = torch.rand(batch_size, atom_seq_len)
    mask = torch.randint(0, 2, (batch_size, atom_seq_len)).bool()

    token_bonds = torch.randint(0, 2, (batch_size, seq_len, seq_len)).bool()
    additional_molecule_feats = torch.randint(0, 2, (batch_size, seq_len, 5))
    is_molecule_types = torch.randint(0, 2, (batch_size, seq_len, IS_MOLECULE_TYPES)).bool()

    # ensure the asymmetric and entity IDs are consistently ordered and compatible with one another

    additional_molecule_feats[..., : additional_molecule_feats.shape[1] // 2, 2] = 0
    additional_molecule_feats[..., additional_molecule_feats.shape[1] // 2 :, 2] = 1

    additional_molecule_feats[..., : additional_molecule_feats.shape[1] // 2, 3] = 0

    # offset indices correctly

    molecule_atom_indices += atom_offsets

    align_fn = WeightedRigidAlign()
    permute_fn = MultiChainPermutationAlignment(weighted_rigid_align=align_fn)

    aligned_true_coords = align_fn(pred_coords, true_coords, weights, mask=mask)
    permuted_aligned_true_coords = permute_fn(
        pred_coords=pred_coords,
        true_coords=aligned_true_coords,
        molecule_atom_lens=molecule_atom_lens,
        molecule_atom_indices=molecule_atom_indices,
        token_bonds=token_bonds,
        additional_molecule_feats=additional_molecule_feats,
        is_molecule_types=is_molecule_types,
        mask=mask,
    )

    assert permuted_aligned_true_coords.shape == aligned_true_coords.shape

def test_express_coordinates_in_frame():
    batch_size = 2
    num_coords = 100
    coords = torch.randn(batch_size, num_coords, 3)
    frame = torch.randn(batch_size, num_coords, 3, 3)

    express_fn = ExpressCoordinatesInFrame()
    transformed_coords = express_fn(coords, frame)

    assert transformed_coords.shape == (batch_size, num_coords, 3)

    broadcastable_seq_frame = torch.randn(batch_size, 3, 3)
    transformed_coords = express_fn(coords, broadcastable_seq_frame)

    assert transformed_coords.shape == (batch_size, num_coords, 3)

    broadcastable_batch_and_seq_frame = torch.randn(3, 3)
    transformed_coords = express_fn(coords, broadcastable_batch_and_seq_frame)

    assert transformed_coords.shape == (batch_size, num_coords, 3)

def test_rigid_from_three_points():
    rigid_from_3_points = RigidFrom3Points()

    points = torch.randn(7, 11, 23, 3)
    rotation, _ = rigid_from_3_points((points, points, points))
    assert rotation.shape == (7, 11, 23, 3, 3)

def test_rigid_from_reference_three_points():
    rigid_from_reference_3_points = RigidFromReference3Points()

    points = torch.randn(7, 11, 23, 3)
    rotation, _ = rigid_from_reference_3_points((points, points, points))
    assert rotation.shape == (7, 11, 23, 3, 3)

def test_deriving_frames_for_ligands():
    points = torch.tensor([
        [1., 1., 1.],
        [-99, -99, -99],
        [0, 0, 0],
        [100, 100, 100],
        [-1., -1., -1.],
    ])

    frames = get_frames_from_atom_pos(points, filter_colinear_pos = True)

    assert (frames == -1).all()

    frames = get_frames_from_atom_pos(points, filter_colinear_pos = False)

    assert torch.allclose(frames[2], torch.tensor([0, 2, 4]))

    # test with mask

    mask = torch.tensor([True, True, False, False, False])

    frames = get_frames_from_atom_pos(points, mask = mask)

    assert (frames == -1).all()

def test_compute_alignment_error():
    pred_coords = torch.randn(2, 100, 3)
    pred_frames = torch.randn(2, 100, 3, 3)

    # `pred_coords` should match itself in frame basis

    error_fn = ComputeAlignmentError()
    alignment_errors = error_fn(pred_coords, pred_coords, pred_frames, pred_frames)

    assert alignment_errors.shape == (2, 100, 100)
    assert (alignment_errors.mean(-1) < 1e-3).all()

def test_centre_random_augmentation():
    coords = torch.randn(2, 100, 3)

    augmentation_fn = CentreRandomAugmentation()
    augmented_coords = augmentation_fn(coords)

    assert augmented_coords.shape == coords.shape


@pytest.mark.parametrize('checkpoint', (True, False))
@pytest.mark.parametrize('recurrent_depth', (1, 2))
@pytest.mark.parametrize('enable_attn_softclamp', (True, False))
def test_pairformer(
    checkpoint,
    recurrent_depth,
    enable_attn_softclamp
):
    single = torch.randn(2, 16, 384).requires_grad_()
    pairwise = torch.randn(2, 16, 16, 128).requires_grad_()
    mask = torch.randint(0, 2, (2, 16)).bool()

    pairformer = PairformerStack(
        depth = 4,
        num_register_tokens = 4,
        recurrent_depth = recurrent_depth,
        checkpoint = checkpoint,
        pair_bias_attn_kwargs = dict(
            enable_attn_softclamp = enable_attn_softclamp
        )
    )

    single_out, pairwise_out = pairformer(
        single_repr = single,
        pairwise_repr = pairwise,
        mask = mask
    )

    assert single.shape == single_out.shape
    assert pairwise.shape == pairwise_out.shape

    if checkpoint:
        loss = single_out.sum() + pairwise_out.sum()
        loss.backward()

@pytest.mark.parametrize('checkpoint', (False, True))
def test_msa_module(
    checkpoint
):
    single = torch.randn(2, 16, 384).requires_grad_()
    pairwise = torch.randn(2, 16, 16, 128).requires_grad_()
    msa = torch.randn(2, 7, 16, 32)
    mask = torch.randint(0, 2, (2, 16)).bool()
    msa_mask = torch.randint(0, 2, (2, 7)).bool()
    additional_msa_feats = torch.randn(2, 7, 16, 2)

    msa_module = MSAModule(
        checkpoint = checkpoint,
        max_num_msa = 3 # will randomly select 3 out of the MSAs, accounting for mask, using sample without replacement
    )

    pairwise_out = msa_module(
        msa = msa,
        single_repr = single,
        pairwise_repr = pairwise,
        mask = mask,
        msa_mask = msa_mask,
        additional_msa_feats = additional_msa_feats
    )

    assert pairwise.shape == pairwise_out.shape

    if checkpoint:
        loss = pairwise_out.sum()
        loss.backward()

@pytest.mark.parametrize('checkpoint', (False, True))
@pytest.mark.parametrize('use_linear_attn', (False, True))
@pytest.mark.parametrize('use_colt5_attn', (False, True))
def test_diffusion_transformer(
    checkpoint,
    use_linear_attn,
    use_colt5_attn
):

    single = torch.randn(2, 16, 384).requires_grad_()
    pairwise = torch.randn(2, 16, 16, 128).requires_grad_()
    mask = torch.randint(0, 2, (2, 16)).bool()

    diffusion_transformer = DiffusionTransformer(
        depth = 2,
        heads = 16,
        checkpoint = checkpoint,
        use_linear_attn = use_linear_attn,
        use_colt5_attn = use_colt5_attn
    )

    single_out = diffusion_transformer(
        single,
        single_repr = single,
        pairwise_repr = pairwise,
        mask = mask
    )

    assert single.shape == single_out.shape

    if checkpoint:
        loss = single_out.sum()
        loss.backward()

def test_sequence_local_attn():
    atoms = torch.randn(2, 17, 32)
    attn_bias = torch.randn(2, 17, 17)

    attn = Attention(
        dim = 32,
        dim_head = 16,
        heads = 8,
        window_size = 5
    )

    out = attn(atoms, attn_bias = attn_bias)
    assert out.shape == atoms.shape

@pytest.mark.parametrize('karras_formulation', (True, False))
def test_diffusion_module(karras_formulation):
    seq_len = 16
    atom_seq_len = 32

    molecule_atom_indices = torch.randint(0, 2, (2, seq_len)).long()
    molecule_atom_lens = torch.full((2, seq_len), 2).long()

    atom_offsets = exclusive_cumsum(molecule_atom_lens)

    token_bonds = torch.randint(0, 2, (2, seq_len, seq_len)).bool()

    noised_atom_pos = torch.randn(2, atom_seq_len, 3)
    atom_feats = torch.randn(2, atom_seq_len, 128)
    atompair_feats = torch.randn(2, atom_seq_len, atom_seq_len, 16)
    atom_mask = torch.ones((2, atom_seq_len)).bool()

    times = torch.randn(
        2,
    )
    mask = torch.ones(2, seq_len).bool()
    single_trunk_repr = torch.randn(2, seq_len, 128)
    single_inputs_repr = torch.randn(2, seq_len, 256)

    pairwise_trunk = torch.randn(2, seq_len, seq_len, 128)
    pairwise_rel_pos_feats = torch.randn(2, seq_len, seq_len, 12)

    # offset indices correctly

    molecule_atom_indices += atom_offsets

    diffusion_module = DiffusionModule(
        atoms_per_window=27,
        dim_pairwise_trunk=128,
        dim_pairwise_rel_pos_feats=12,
        atom_encoder_depth=1,
        atom_decoder_depth=1,
        token_transformer_depth=1,
        atom_encoder_kwargs=dict(attn_num_memory_kv=2),
        token_transformer_kwargs=dict(num_register_tokens=2),
    )

    atom_pos_update = diffusion_module(
        noised_atom_pos,
        times=times,
        atom_feats=atom_feats,
        atompair_feats=atompair_feats,
        atom_mask=atom_mask,
        mask=mask,
        single_trunk_repr=single_trunk_repr,
        single_inputs_repr=single_inputs_repr,
        pairwise_trunk=pairwise_trunk,
        pairwise_rel_pos_feats=pairwise_rel_pos_feats,
        molecule_atom_lens=molecule_atom_lens,
    )

    assert noised_atom_pos.shape == atom_pos_update.shape

    edm = ElucidatedAtomDiffusion(
        diffusion_module, karras_formulation=karras_formulation, num_sample_steps=2
    )

    edm_return = edm(
        noised_atom_pos,
        atom_feats=atom_feats,
        atompair_feats=atompair_feats,
        atom_mask=atom_mask,
        mask=mask,
        single_trunk_repr=single_trunk_repr,
        single_inputs_repr=single_inputs_repr,
        pairwise_trunk=pairwise_trunk,
        pairwise_rel_pos_feats=pairwise_rel_pos_feats,
        molecule_atom_lens=molecule_atom_lens,
        molecule_atom_indices=molecule_atom_indices,
        token_bonds=token_bonds,
        add_bond_loss=True,
    )

    assert edm_return.loss.numel() == 1

    sampled_atom_pos = edm.sample(
        atom_mask=atom_mask,
        atom_feats=atom_feats,
        atompair_feats=atompair_feats,
        mask=mask,
        single_trunk_repr=single_trunk_repr,
        single_inputs_repr=single_inputs_repr,
        pairwise_trunk=pairwise_trunk,
        pairwise_rel_pos_feats=pairwise_rel_pos_feats,
        molecule_atom_lens=molecule_atom_lens,
    )

    assert sampled_atom_pos.shape == noised_atom_pos.shape
    
def test_relative_position_encoding():
    additional_molecule_feats = torch.randint(0, 2, (8, 100, 5))

    embedder = RelativePositionEncoding()

    rpe_embed = embedder(
        additional_molecule_feats = additional_molecule_feats
    )

@pytest.mark.parametrize('checkpoint', (False, True))
def test_template_embed(
    checkpoint
):
    template_feats = torch.randn(2, 2, 16, 16, 108)
    template_mask = torch.ones((2, 2)).bool()

    pairwise_repr = torch.randn(2, 16, 16, 128).requires_grad_()
    mask = torch.ones((2, 16)).bool()

    embedder = TemplateEmbedder(
        dim_template_feats = 108,
        checkpoint = checkpoint
    )

    template_embed = embedder(
        templates = template_feats,
        template_mask = template_mask,
        pairwise_repr = pairwise_repr,
        mask = mask
    )

    if checkpoint:
        loss = template_embed.sum()
        loss.backward()

def test_confidence_head():
    seq_len = 16
    atom_seq_len = 32

    molecule_atom_indices = torch.randint(0, 2, (2, seq_len)).long()
    molecule_atom_lens = torch.full((2, seq_len), 2).long()

    single_inputs_repr = torch.randn(2, seq_len, 77)
    single_repr = torch.randn(2, seq_len, 384)
    pairwise_repr = torch.randn(2, seq_len, seq_len, 128)
    mask = torch.ones((2, seq_len)).bool()

    atom_feats = torch.randn(2, atom_seq_len, 64)
    pred_atom_pos = torch.randn(2, atom_seq_len, 3)

    confidence_head = ConfidenceHead(
        dim_single_inputs=77,
        dim_atom=64,
        atompair_dist_bins=torch.linspace(3, 20, 37).tolist(),
        dim_single=384,
        dim_pairwise=128,
    )

    logits = confidence_head(
        single_inputs_repr=single_inputs_repr,
        single_repr=single_repr,
        pairwise_repr=pairwise_repr,
        pred_atom_pos=pred_atom_pos,
        atom_feats=atom_feats,
        molecule_atom_indices=molecule_atom_indices,
        molecule_atom_lens=molecule_atom_lens,
        mask=mask,
    )

    assert logits.pae.shape[-1] == seq_len
    assert logits.pde.shape[-1] == seq_len

    assert logits.plddt.shape[-1] == atom_seq_len
    assert logits.resolved.shape[-1] == atom_seq_len

def test_input_embedder():

    molecule_atom_lens = torch.randint(0, 3, (2, 16))
    atom_seq_len = molecule_atom_lens.sum(dim = -1).amax()
    atom_inputs = torch.randn(2, atom_seq_len, 77)
    atompair_inputs = torch.randn(2, atom_seq_len, atom_seq_len, 5)

    atom_mask = torch.ones((2, atom_seq_len)).bool()
    additional_token_feats = torch.randn(2, 16, 33)
    molecule_ids = torch.randint(0, 32, (2, 16))

    embedder = InputFeatureEmbedder(
        dim_atom_inputs = 77,
    )

    embedder(
        atom_inputs = atom_inputs,
        atom_mask = atom_mask,
        atompair_inputs = atompair_inputs,
        molecule_atom_lens = molecule_atom_lens,
        molecule_ids = molecule_ids,
        additional_token_feats = additional_token_feats
    )

def test_distogram_head():
    pairwise_repr = torch.randn(2, 16, 16, 128)

    distogram_head = DistogramHead(dim_pairwise = 128)

    logits = distogram_head(pairwise_repr)

@pytest.mark.parametrize('window_atompair_inputs', (True, False))
@pytest.mark.parametrize('stochastic_frame_average', (True, False))
@pytest.mark.parametrize('missing_atoms', (True, False))
@pytest.mark.parametrize('calculate_pae', (True, False))
@pytest.mark.parametrize('atom_transformer_intramolecular_attn', (True, False))
@pytest.mark.parametrize('num_molecule_mods', (0, 4))
@pytest.mark.parametrize('distogram_atom_resolution', (True, False))
def test_alphafold3(
    window_atompair_inputs: bool,
    stochastic_frame_average: bool,
    missing_atoms: bool,
    calculate_pae: bool,
    atom_transformer_intramolecular_attn: bool,
    num_molecule_mods: int,
    distogram_atom_resolution: bool
):
    seq_len = 16
    atoms_per_window = 27

    molecule_atom_indices = torch.randint(0, 2, (2, seq_len)).long()
    molecule_atom_lens = torch.full((2, seq_len), 3).long()

    atom_seq_len = molecule_atom_lens.sum(dim = -1).amax()
    atom_offset = exclusive_cumsum(molecule_atom_lens)

    token_bonds = torch.randint(0, 2, (2, seq_len, seq_len)).bool()

    atom_inputs = torch.randn(2, atom_seq_len, 77)

    atompair_inputs = torch.randn(2, atom_seq_len, atom_seq_len, 5)

    if window_atompair_inputs:
        atompair_inputs = full_pairwise_repr_to_windowed(atompair_inputs, window_size = atoms_per_window)

    additional_molecule_feats = torch.randint(0, 2, (2, seq_len, 5))
    additional_token_feats = torch.randn(2, 16, 33)
    is_molecule_types = torch.randint(0, 2, (2, seq_len, IS_MOLECULE_TYPES)).bool()
    molecule_ids = torch.randint(0, 32, (2, seq_len))

    is_molecule_mod = None
    if num_molecule_mods > 0:
        is_molecule_mod = torch.zeros(2, seq_len, num_molecule_mods).uniform_(0, 1) < 0.1

    atom_indices_for_frame = None
    if calculate_pae:
        atom_indices_for_frame = repeat(torch.arange(3), 'c -> b n c', b = 2, n = seq_len).clone()
        atom_indices_for_frame += atom_offset[..., None]

    missing_atom_mask = None
    if missing_atoms:
        missing_atom_mask = torch.randint(0, 2, (2, atom_seq_len)).bool()

    atom_parent_ids = None

    if atom_transformer_intramolecular_attn:
        atom_parent_ids = torch.ones(2, atom_seq_len).long()

    template_feats = torch.randn(2, 2, seq_len, seq_len, 108)
    template_mask = torch.ones((2, 2)).bool()

    msa = torch.randn(2, 7, seq_len, 32)
    msa_mask = torch.ones((2, 7)).bool()

    additional_msa_feats = torch.randn(2, 7, seq_len, 2)

    atom_pos = torch.randn(2, atom_seq_len, 3)
    distogram_atom_indices = molecule_atom_lens - 1

    resolved_labels = torch.randint(0, 2, (2, atom_seq_len))

    # ensure the asymmetric and entity IDs are consistently ordered and compatible with one another

    additional_molecule_feats[..., : additional_molecule_feats.shape[1] // 2, 2] = 0
    additional_molecule_feats[..., additional_molecule_feats.shape[1] // 2 :, 2] = 1

    additional_molecule_feats[..., : additional_molecule_feats.shape[1] // 2, 3] = 0

    # offset indices correctly

    distogram_atom_indices += atom_offset
    molecule_atom_indices += atom_offset

    # alphafold3

    alphafold3 = Alphafold3(
        dim_atom_inputs = 77,
        dim_pairwise = 8,
        dim_single = 8,
        dim_token = 8,
        atoms_per_window = atoms_per_window,
        dim_template_feats = 108,
        num_dist_bins = 64,
        num_molecule_mods = num_molecule_mods,
        confidence_head_kwargs = dict(
            pairformer_depth = 1
        ),
        template_embedder_kwargs = dict(
            pairformer_stack_depth = 1
        ),
        msa_module_kwargs = dict(
            depth = 1,
            dim_msa = 8,
        ),
        pairformer_stack=dict(
            depth=1,
            pair_bias_attn_dim_head = 4,
            pair_bias_attn_heads = 2,
        ),
        diffusion_module_kwargs=dict(
            atom_encoder_depth=1,
            token_transformer_depth=1,
            atom_decoder_depth=1,
            atom_decoder_kwargs = dict(
                attn_pair_bias_kwargs = dict(
                    dim_head = 4
                )
            ),
            atom_encoder_kwargs = dict(
                attn_pair_bias_kwargs = dict(
                    dim_head = 4
                )
            )
        ),
        stochastic_frame_average = stochastic_frame_average,
        distogram_atom_resolution = distogram_atom_resolution
    )

    loss, breakdown = alphafold3(
        num_recycling_steps = 2,
        atom_inputs = atom_inputs,
        molecule_ids = molecule_ids,
        molecule_atom_lens = molecule_atom_lens,
        atom_parent_ids = atom_parent_ids,
        atompair_inputs = atompair_inputs,
        missing_atom_mask = missing_atom_mask,
        atom_indices_for_frame = atom_indices_for_frame,
        is_molecule_types = is_molecule_types,
        is_molecule_mod = is_molecule_mod,
        additional_molecule_feats = additional_molecule_feats,
        additional_msa_feats = additional_msa_feats,
        additional_token_feats = additional_token_feats,
        token_bonds = token_bonds,
        msa = msa,
        msa_mask = msa_mask,
        templates = template_feats,
        template_mask = template_mask,
        atom_pos = atom_pos,
        distogram_atom_indices = distogram_atom_indices,
        molecule_atom_indices = molecule_atom_indices,
        resolved_labels = resolved_labels,
        num_rollout_steps = 1,
        diffusion_add_smooth_lddt_loss = True,
        return_loss_breakdown = True
    )

    loss.backward()

    sampled_atom_pos = alphafold3(
        num_sample_steps = 16,
        atom_inputs = atom_inputs,
        molecule_ids = molecule_ids,
        molecule_atom_lens = molecule_atom_lens,
        is_molecule_mod = is_molecule_mod,
        atompair_inputs = atompair_inputs,
        is_molecule_types = is_molecule_types,
        additional_molecule_feats = additional_molecule_feats,
        additional_msa_feats = additional_msa_feats,
        additional_token_feats = additional_token_feats,
        msa = msa,
        templates = template_feats,
        template_mask = template_mask,
    )

    assert sampled_atom_pos.ndim == 3

def test_alphafold3_without_msa_and_templates():
    seq_len = 16
    atom_seq_len = 32

    molecule_atom_indices = torch.randint(0, 2, (2, seq_len)).long()
    molecule_atom_lens = torch.full((2, seq_len), 2).long()

    atom_inputs = torch.randn(2, atom_seq_len, 77)
    atompair_inputs = torch.randn(2, atom_seq_len, atom_seq_len, 5)
    additional_molecule_feats = torch.randint(0, 2, (2, seq_len, 5))
    additional_token_feats = torch.randn(2, seq_len, 33)
    is_molecule_types = torch.randint(0, 2, (2, seq_len, IS_MOLECULE_TYPES)).bool()
    molecule_ids = torch.randint(0, 32, (2, seq_len))

    atom_pos = torch.randn(2, atom_seq_len, 3)
    distogram_atom_indices = molecule_atom_lens - 1

    resolved_labels = torch.randint(0, 2, (2, atom_seq_len))

    alphafold3 = Alphafold3(
        dim_atom_inputs = 77,
        dim_template_feats = 108,
        num_dist_bins = 64,
        num_molecule_mods = 0,
        checkpoint_trunk_pairformer = True,
        checkpoint_diffusion_module = True,
        confidence_head_kwargs = dict(
            pairformer_depth = 1
        ),
        template_embedder_kwargs = dict(
            pairformer_stack_depth = 1
        ),
        msa_module_kwargs = dict(
            depth = 1
        ),
        pairformer_stack = dict(
            depth = 2
        ),
        diffusion_module_kwargs = dict(
            atom_encoder_depth = 2,
            token_transformer_depth = 2,
            atom_decoder_depth = 2,
        ),
    )

    loss, breakdown = alphafold3(
        num_recycling_steps = 2,
        atom_inputs = atom_inputs,
        molecule_ids = molecule_ids,
        molecule_atom_lens = molecule_atom_lens,
        atompair_inputs = atompair_inputs,
        is_molecule_types = is_molecule_types,
        additional_molecule_feats = additional_molecule_feats,
        additional_token_feats = additional_token_feats,
        atom_pos = atom_pos,
        distogram_atom_indices = distogram_atom_indices,
        resolved_labels = resolved_labels,
        return_loss_breakdown = True
    )

    loss.backward()

def test_alphafold3_force_return_loss():
    seq_len = 16
    atom_seq_len = 32

    molecule_atom_lens = torch.full((2, seq_len), 2).long()
    atom_offsets = exclusive_cumsum(molecule_atom_lens)

    molecule_atom_indices = torch.randint(0, 2, (2, seq_len)).long()
    molecule_atom_indices += atom_offsets

    atom_inputs = torch.randn(2, atom_seq_len, 77)
    atompair_inputs = torch.randn(2, atom_seq_len, atom_seq_len, 5)
    additional_molecule_feats = torch.randint(0, 2, (2, seq_len, 5))
    additional_token_feats = torch.randn(2, seq_len, 33)
    is_molecule_types = torch.randint(0, 2, (2, seq_len, IS_MOLECULE_TYPES)).bool()
    molecule_ids = torch.randint(0, 32, (2, seq_len))

    atom_pos = torch.randn(2, atom_seq_len, 3)

    distogram_atom_indices = molecule_atom_lens - 1
    distogram_atom_indices += atom_offsets

    resolved_labels = torch.randint(0, 2, (2, atom_seq_len))

    alphafold3 = Alphafold3(
        dim_atom_inputs = 77,
        dim_template_feats = 108,
        num_dist_bins = 64,
        num_molecule_mods = 0,
        confidence_head_kwargs = dict(
            pairformer_depth = 1
        ),
        template_embedder_kwargs = dict(
            pairformer_stack_depth = 1
        ),
        msa_module_kwargs = dict(
            depth = 1
        ),
        pairformer_stack = dict(
            depth = 2
        ),
        diffusion_module_kwargs = dict(
            atom_encoder_depth = 1,
            token_transformer_depth = 1,
            atom_decoder_depth = 1,
        ),
    )

    sampled_atom_pos = alphafold3(
        num_recycling_steps = 2,
        atom_inputs = atom_inputs,
        molecule_ids = molecule_ids,
        molecule_atom_lens = molecule_atom_lens,
        atompair_inputs = atompair_inputs,
        is_molecule_types = is_molecule_types,
        additional_molecule_feats = additional_molecule_feats,
        additional_token_feats = additional_token_feats,
        atom_pos = atom_pos,
        distogram_atom_indices = distogram_atom_indices,
        molecule_atom_indices = molecule_atom_indices,
        resolved_labels = resolved_labels,
        return_loss_breakdown = True,
        return_loss = False # force sampling even if labels are given
    )

    assert sampled_atom_pos.ndim == 3

    loss, _ = alphafold3(
        num_recycling_steps = 2,
        atom_inputs = atom_inputs,
        molecule_ids = molecule_ids,
        molecule_atom_lens = molecule_atom_lens,
        atompair_inputs = atompair_inputs,
        is_molecule_types = is_molecule_types,
        additional_molecule_feats = additional_molecule_feats,
        additional_token_feats = additional_token_feats,
        molecule_atom_indices = molecule_atom_indices,
        return_loss_breakdown = True,
        return_loss = True # force returning loss even if no labels given
    )

    assert loss == 0.

def test_alphafold3_force_return_loss_with_confidence_logits():
    seq_len = 16
    atom_seq_len = 32

    molecule_atom_lens = torch.full((2, seq_len), 2).long()
    atom_offsets = exclusive_cumsum(molecule_atom_lens)

    molecule_atom_indices = torch.randint(0, 2, (2, seq_len)).long()
    molecule_atom_indices += atom_offsets

    atom_inputs = torch.randn(2, atom_seq_len, 77)
    atompair_inputs = torch.randn(2, atom_seq_len, atom_seq_len, 5)
    additional_molecule_feats = torch.randint(0, 2, (2, seq_len, 5))
    additional_token_feats = torch.randn(2, seq_len, 33)
    is_molecule_types = torch.randint(0, 2, (2, seq_len, IS_MOLECULE_TYPES)).bool()
    molecule_ids = torch.randint(0, 32, (2, seq_len))

    atom_pos = torch.randn(2, atom_seq_len, 3)
    distogram_atom_indices = molecule_atom_lens - 1
    distogram_atom_indices += atom_offsets

    resolved_labels = torch.randint(0, 2, (2, atom_seq_len))

    alphafold3 = Alphafold3(
        dim_atom_inputs = 77,
        dim_template_feats = 108,
        num_dist_bins = 64,
        num_molecule_mods = 0,
        confidence_head_kwargs = dict(
            pairformer_depth = 1
        ),
        template_embedder_kwargs = dict(
            pairformer_stack_depth = 1
        ),
        msa_module_kwargs = dict(
            depth = 1
        ),
        pairformer_stack = dict(
            depth = 2
        ),
        diffusion_module_kwargs = dict(
            atom_encoder_depth = 1,
            token_transformer_depth = 1,
            atom_decoder_depth = 1,
        ),
    )

    sampled_atom_pos, confidence_head_logits = alphafold3(
        num_recycling_steps = 2,
        atom_inputs = atom_inputs,
        molecule_ids = molecule_ids,
        molecule_atom_lens = molecule_atom_lens,
        atompair_inputs = atompair_inputs,
        is_molecule_types = is_molecule_types,
        additional_molecule_feats = additional_molecule_feats,
        additional_token_feats = additional_token_feats,
        atom_pos = atom_pos,
        distogram_atom_indices = distogram_atom_indices,
        molecule_atom_indices = molecule_atom_indices,
        resolved_labels = resolved_labels,
        return_loss_breakdown = True,
        return_loss = False, # force sampling even if labels are given
        return_confidence_head_logits = True
    )

    assert sampled_atom_pos.ndim == 3

    loss, _ = alphafold3(
        num_recycling_steps = 2,
        atom_inputs = atom_inputs,
        molecule_ids = molecule_ids,
        molecule_atom_lens = molecule_atom_lens,
        atompair_inputs = atompair_inputs,
        is_molecule_types = is_molecule_types,
        additional_molecule_feats = additional_molecule_feats,
        additional_token_feats = additional_token_feats,
        return_loss_breakdown = True,
        return_loss = True # force returning loss even if no labels given
    )

    assert loss == 0.

def test_alphafold3_with_atom_and_bond_embeddings():
    alphafold3 = Alphafold3(
        num_atom_embeds = 7,
        num_atompair_embeds = 3,
        num_molecule_mods = 0,
        dim_atom_inputs = 77,
        dim_template_feats = 108
    )

    # mock inputs

    seq_len = 16
    atom_seq_len = 32

    molecule_atom_lens = torch.full((2, seq_len), 2).long()
    atom_offset = exclusive_cumsum(molecule_atom_lens)

    molecule_atom_indices = torch.randint(0, 2, (2, seq_len)).long()
    molecule_atom_indices += atom_offset

    atom_ids = torch.randint(0, 7, (2, atom_seq_len))
    atompair_ids = torch.randint(0, 3, (2, atom_seq_len, atom_seq_len))

    atom_inputs = torch.randn(2, atom_seq_len, 77)
    atompair_inputs = torch.randn(2, atom_seq_len, atom_seq_len, 5)

    additional_molecule_feats = torch.randint(0, 2, (2, seq_len, 5))
    additional_token_feats = torch.randn(2, seq_len, 33)
    is_molecule_types = torch.randint(0, 2, (2, seq_len, IS_MOLECULE_TYPES)).bool()
    molecule_ids = torch.randint(0, 32, (2, seq_len))

    template_feats = torch.randn(2, 2, seq_len, seq_len, 108)
    template_mask = torch.ones((2, 2)).bool()

    msa = torch.randn(2, 7, seq_len, 32)
    msa_mask = torch.ones((2, 7)).bool()

    additional_msa_feats = torch.randn(2, 7, seq_len, 2)

    # required for training, but omitted on inference

    atom_pos = torch.randn(2, atom_seq_len, 3)
    distogram_atom_indices = molecule_atom_lens - 1 # last atom, as an example
    distogram_atom_indices += atom_offset

    resolved_labels = torch.randint(0, 2, (2, atom_seq_len))

    # train

    loss = alphafold3(
        num_recycling_steps = 2,
        atom_ids = atom_ids,
        atompair_ids = atompair_ids,
        atom_inputs = atom_inputs,
        atompair_inputs = atompair_inputs,
        molecule_ids = molecule_ids,
        molecule_atom_lens = molecule_atom_lens,
        is_molecule_types = is_molecule_types,
        additional_molecule_feats = additional_molecule_feats,
        additional_msa_feats = additional_msa_feats,
        additional_token_feats = additional_token_feats,
        msa = msa,
        msa_mask = msa_mask,
        templates = template_feats,
        template_mask = template_mask,
        atom_pos = atom_pos,
        distogram_atom_indices = distogram_atom_indices,
        molecule_atom_indices = molecule_atom_indices,
        resolved_labels = resolved_labels
    )

    assert loss.numel() == 1

def test_alphafold3_with_plm_embeddings():
    alphafold3 = Alphafold3(
        num_atom_embeds=7,
        num_atompair_embeds=3,
        num_molecule_mods=0,
        dim_atom_inputs=77,
        dim_template_feats=108,
        plm_embeddings="esm2_t33_650M_UR50D",
    )

    state_dict = alphafold3.state_dict()

    assert not any([key.startswith('plms') for key in state_dict.keys()])

    # mock inputs

    seq_len = 16
    atom_seq_len = 32

    molecule_atom_indices = torch.randint(0, 2, (2, seq_len)).long()
    molecule_atom_lens = torch.full((2, seq_len), 2).long()

    atom_offsets = exclusive_cumsum(molecule_atom_lens)

    atom_ids = torch.randint(0, 7, (2, atom_seq_len))
    atompair_ids = torch.randint(0, 3, (2, atom_seq_len, atom_seq_len))

    atom_inputs = torch.randn(2, atom_seq_len, 77)
    atompair_inputs = torch.randn(2, atom_seq_len, atom_seq_len, 5)

    additional_molecule_feats = torch.randint(0, 2, (2, seq_len, 5))
    additional_token_feats = torch.randn(2, seq_len, 33)
    is_molecule_types = torch.randint(0, 2, (2, seq_len, IS_MOLECULE_TYPES)).bool()
    molecule_ids = torch.randint(0, 32, (2, seq_len))

    template_feats = torch.randn(2, 2, seq_len, seq_len, 108)
    template_mask = torch.ones((2, 2)).bool()

    msa = torch.randn(2, 7, seq_len, 32)
    msa_mask = torch.ones((2, 7)).bool()

    additional_msa_feats = torch.randn(2, 7, seq_len, 2)

    # required for training, but omitted on inference

    atom_pos = torch.randn(2, atom_seq_len, 3)
    distogram_atom_indices = molecule_atom_lens - 1  # last atom, as an example

    resolved_labels = torch.randint(0, 2, (2, atom_seq_len))

    # offset indices correctly

    distogram_atom_indices += atom_offsets
    molecule_atom_indices += atom_offsets

    # alphafold3

    loss = alphafold3(
        num_recycling_steps=2,
        atom_ids=atom_ids,
        atompair_ids=atompair_ids,
        atom_inputs=atom_inputs,
        atompair_inputs=atompair_inputs,
        molecule_ids=molecule_ids,
        molecule_atom_lens=molecule_atom_lens,
        is_molecule_types=is_molecule_types,
        additional_molecule_feats=additional_molecule_feats,
        additional_msa_feats=additional_msa_feats,
        additional_token_feats=additional_token_feats,
        msa=msa,
        msa_mask=msa_mask,
        templates=template_feats,
        template_mask=template_mask,
        atom_pos=atom_pos,
        distogram_atom_indices=distogram_atom_indices,
        molecule_atom_indices=molecule_atom_indices,
        resolved_labels=resolved_labels,
    )

    assert loss.numel() == 1

def test_alphafold3_with_nlm_embeddings():
    alphafold3 = Alphafold3(
        num_atom_embeds=7,
        num_atompair_embeds=3,
        num_molecule_mods=0,
        dim_atom_inputs=77,
        dim_template_feats=108,
        nlm_embeddings="rinalmo",
    )

    state_dict = alphafold3.state_dict()

    assert not any(
        [key.startswith("nlms") for key in state_dict.keys()]
    ), "The model should not have any NLM weights in its state dictionary."

    # mock inputs

    seq_len = 16
    atom_seq_len = 32

    molecule_atom_indices = torch.randint(0, 2, (2, seq_len)).long()
    molecule_atom_lens = torch.full((2, seq_len), 2).long()

    atom_offsets = exclusive_cumsum(molecule_atom_lens)

    atom_ids = torch.randint(0, 7, (2, atom_seq_len))
    atompair_ids = torch.randint(0, 3, (2, atom_seq_len, atom_seq_len))

    atom_inputs = torch.randn(2, atom_seq_len, 77)
    atompair_inputs = torch.randn(2, atom_seq_len, atom_seq_len, 5)

    additional_molecule_feats = torch.randint(0, 2, (2, seq_len, 5))
    additional_token_feats = torch.randn(2, seq_len, 33)
    is_molecule_types = torch.randint(0, 2, (2, seq_len, IS_MOLECULE_TYPES)).bool()
    molecule_ids = torch.randint(0, 32, (2, seq_len))

    template_feats = torch.randn(2, 2, seq_len, seq_len, 108)
    template_mask = torch.ones((2, 2)).bool()

    msa = torch.randn(2, 7, seq_len, 32)
    msa_mask = torch.ones((2, 7)).bool()

    additional_msa_feats = torch.randn(2, 7, seq_len, 2)

    # required for training, but omitted on inference

    atom_pos = torch.randn(2, atom_seq_len, 3)
    distogram_atom_indices = molecule_atom_lens - 1  # last atom, as an example

    resolved_labels = torch.randint(0, 2, (2, atom_seq_len))

    # offset indices correctly

    distogram_atom_indices += atom_offsets
    molecule_atom_indices += atom_offsets

    # alphafold3

    loss = alphafold3(
        num_recycling_steps=2,
        atom_ids=atom_ids,
        atompair_ids=atompair_ids,
        atom_inputs=atom_inputs,
        atompair_inputs=atompair_inputs,
        molecule_ids=molecule_ids,
        molecule_atom_lens=molecule_atom_lens,
        is_molecule_types=is_molecule_types,
        additional_molecule_feats=additional_molecule_feats,
        additional_msa_feats=additional_msa_feats,
        additional_token_feats=additional_token_feats,
        msa=msa,
        msa_mask=msa_mask,
        templates=template_feats,
        template_mask=template_mask,
        atom_pos=atom_pos,
        distogram_atom_indices=distogram_atom_indices,
        molecule_atom_indices=molecule_atom_indices,
        resolved_labels=resolved_labels,
    )

    assert loss.numel() == 1

# test creation from config

def test_alphafold3_config():
    curr_dir = Path(__file__).parents[0]
    af3_yaml = curr_dir / 'configs/alphafold3.yaml'
    trainer_yml = curr_dir / 'configs/trainer.yaml'

    alphafold3 = create_alphafold3_from_yaml(af3_yaml)
    assert isinstance(alphafold3, Alphafold3)

    alphafold3_from_trainer_yml = create_alphafold3_from_yaml(trainer_yml, 'model')
    assert isinstance(alphafold3_from_trainer_yml, Alphafold3)

# test compute ranking score

def test_compute_ranking_score():

    # mock inputs
    
    batch_size = 2
    seq_len = 16
    atom_seq_len = 32

    molecule_atom_lens = torch.full((2, seq_len), 2).long()

    is_molecule_types = torch.randint(0, 2, (batch_size, seq_len, 5)).bool()
    atom_pos = torch.randn(batch_size, atom_seq_len, 3) * 5
    atom_mask = torch.randint(0, 2, (atom_pos.shape[:-1])).type_as(atom_pos).bool()
    has_frame = torch.randint(0, 2, (batch_size, seq_len)).bool()
    is_modified_residue = torch.randint(0, 2, (batch_size, atom_seq_len))

    pae_logits = torch.randn(batch_size, 64, seq_len, seq_len)
    pde_logits = torch.randn(batch_size, 64, seq_len, seq_len)
    plddt_logits = torch.randn(batch_size, 50, atom_seq_len)
    resolved_logits = torch.randint(0, 2, (batch_size, 2, seq_len))
    confidence_head_logits = ConfidenceHeadLogits(pae_logits, pde_logits, plddt_logits, resolved_logits)
    atom_level_pae_logits = torch.randn(batch_size, 64, atom_seq_len, atom_seq_len)

    chain_length = [random.randint(seq_len // 4, seq_len //2) 
                    for _ in range(batch_size)]

    asym_id = torch.tensor([
        [item for val, count in enumerate([chain_len, seq_len - chain_len]) for item in itertools.repeat(val, count)]
        for chain_len in chain_length
    ]).long()


    compute_ranking_score = ComputeRankingScore()

    full_complex_metric = compute_ranking_score.compute_full_complex_metric(
        confidence_head_logits, asym_id, has_frame, molecule_atom_lens,
        atom_pos, atom_mask, is_molecule_types)

    single_chain_metric = compute_ranking_score.compute_single_chain_metric(
        confidence_head_logits, asym_id, has_frame,)

    interface_metric = compute_ranking_score.compute_interface_metric(
        confidence_head_logits, asym_id, has_frame,
        interface_chains=[(0, 1), (1,)])

    modified_residue_score = compute_ranking_score.compute_modified_residue_score(
        confidence_head_logits, atom_mask, is_modified_residue)
    
    residue_level_ptm_score = compute_ranking_score.compute_confidence_score.compute_ptm(
        pae_logits, asym_id, has_frame
    )

    assert full_complex_metric.numel() == batch_size
    assert single_chain_metric.numel() == batch_size
    assert interface_metric.numel() == batch_size
    assert modified_residue_score.numel() == batch_size
    assert residue_level_ptm_score.numel() == batch_size

def test_model_selection_score():

    # mock inputs
    
    batch_size = 2
    seq_len = 16
    atom_seq_len = 32

    molecule_atom_lens = torch.full((2, seq_len), 2).long()

    atom_pos_true = torch.randn(batch_size, atom_seq_len, 3) * 5
    atom_pos_pred = torch.randn(batch_size, atom_seq_len, 3) * 5
    atom_mask = torch.randint(0, 2, (atom_pos_true.shape[:-1])).type_as(atom_pos_true).bool()
    tok_repr_atm_mask = torch.randint(0, 2, (batch_size, seq_len)).bool()

    dist_logits = torch.randn(batch_size, 64, seq_len, seq_len)
    pde_logits = torch.randn(batch_size, 64, seq_len, seq_len)

    chain_length = [random.randint(seq_len // 4, seq_len //2) 
                    for _ in range(batch_size)]

    asym_id = torch.tensor([
        [item for val, count in enumerate([chain_len, seq_len - chain_len]) for item in itertools.repeat(val, count)]
        for chain_len in chain_length
    ]).long()

    is_molecule_types = torch.zeros_like(asym_id)
    is_molecule_types = torch.nn.functional.one_hot(is_molecule_types, 5).bool()
    
    compute_model_selection_score = ComputeModelSelectionScore()

    gpde = compute_model_selection_score.compute_gpde(
        pde_logits,
        dist_logits,
        compute_model_selection_score.dist_breaks,
        tok_repr_atm_mask,
    )

    weighted_lddt = compute_model_selection_score.compute_weighted_lddt(
        atom_pos_pred,
        atom_pos_true,
        atom_mask,
        asym_id,
        is_molecule_types,
        molecule_atom_lens,
        chains_list = [(0, 1), (1,)],
        is_fine_tuning=False
    )

def test_model_selection_score_end_to_end():

    # prepare two atom inputs for evaluating model selection

    mock_atom_dataset = MockAtomDataset(10)

    atom_inputs = [mock_atom_dataset[0], mock_atom_dataset[1]]
    batched_atom_input = collate_inputs_to_batched_atom_input(atom_inputs, atoms_per_window=27)

    # two models to be selected

    alphafold3_kwargs = dict(
        dim_atom_inputs = 77,
        dim_pairwise = 8,
        dim_single = 8,
        dim_token = 8,
        atoms_per_window = 27,
        dim_template_feats = 108,
        num_dist_bins = 64,
        confidence_head_kwargs = dict(
            pairformer_depth = 1
        ),
        template_embedder_kwargs = dict(
            pairformer_stack_depth = 1
        ),
        msa_module_kwargs = dict(
            depth = 1,
            dim_msa = 8,
        ),
        pairformer_stack=dict(
            depth=1,
            pair_bias_attn_dim_head = 4,
            pair_bias_attn_heads = 2,
        ),
        diffusion_module_kwargs=dict(
            atom_encoder_depth=1,
            token_transformer_depth=1,
            atom_decoder_depth=1,
            atom_decoder_kwargs = dict(
                attn_pair_bias_kwargs = dict(
                    dim_head = 4
                )
            ),
            atom_encoder_kwargs = dict(
                attn_pair_bias_kwargs = dict(
                    dim_head = 4
                )
            )
        ),
    )

    alphafold3_one = Alphafold3(**alphafold3_kwargs)
    alphafold3_two = Alphafold3(**alphafold3_kwargs)

    alphafolds = (alphafold3_one, alphafold3_two)

    # evaluate

    compute_model_selection_score = ComputeModelSelectionScore()

    details = compute_model_selection_score(alphafolds, batched_atom_input, return_details = True)

    best_alphafold_by_lddt = alphafolds[details.best_lddt_index]
    assert isinstance(best_alphafold_by_lddt, Alphafold3)

def test_unresolved_protein_rasa():

    # rest of the test

<<<<<<< HEAD
    mmcif_filepath = os.path.join("data", "test", "mmcifs", DATA_TEST_PDB_ID[1:3], f"{DATA_TEST_PDB_ID}-assembly1.cif")
    pdb_input = PDBInput(mmcif_filepath)
=======
    mmcif_filepath = os.path.join(
        "data",
        "test",
        "pdb_data",
        "mmcifs",
        DATA_TEST_PDB_ID[1:3],
        f"{DATA_TEST_PDB_ID}-assembly1.cif",
    )
    pdb_input = PDBInput(mmcif_filepath, inference=True)
>>>>>>> 425894ac

    mol_input = pdb_input_to_molecule_input(pdb_input)
    atom_input = molecule_to_atom_input(mol_input)
    batched_atom_input = collate_inputs_to_batched_atom_input([atom_input], atoms_per_window=27)
    batched_atom_input_dict = batched_atom_input.dict()

    res_idx, token_idx, asym_id, entity_id, sym_id = batched_atom_input_dict['additional_molecule_feats'].unbind(dim = -1)

    cid = 1
    res_chem_index = get_cid_molecule_type(
        cid,
        asym_id[0],
        batched_atom_input_dict['is_molecule_types'][0])

    # only support protein for unresolved protein calculate
    assert res_chem_index == IS_PROTEIN

    unresolved_residue_mask = torch.randint(0, 2, asym_id.shape).bool()

    compute_model_selection_score = ComputeModelSelectionScore()

    if not compute_model_selection_score.can_calculate_unresolved_protein_rasa:
        pytest.skip("mkdssp not available for calculating unresolved protein rasa")

    unresolved_rasa = compute_model_selection_score.compute_unresolved_rasa(
        unresolved_cid=[1],
        unresolved_residue_mask=unresolved_residue_mask,
        asym_id = asym_id,
        molecule_ids=batched_atom_input_dict['molecule_ids'],
        molecule_atom_lens=batched_atom_input_dict['molecule_atom_lens'],
        atom_pos=batched_atom_input_dict['atom_pos'],
        atom_mask=~batched_atom_input_dict['missing_atom_mask'])

def test_readme1():
    alphafold3 = Alphafold3(dim_atom_inputs=77, dim_template_feats=108)

    # mock inputs

    seq_len = 16

    molecule_atom_indices = torch.randint(0, 2, (2, seq_len)).long()
    molecule_atom_lens = torch.full((2, seq_len), 2).long()

    atom_seq_len = molecule_atom_lens.sum(dim=-1).amax()
    atom_offsets = exclusive_cumsum(molecule_atom_lens)

    atom_inputs = torch.randn(2, atom_seq_len, 77)
    atompair_inputs = torch.randn(2, atom_seq_len, atom_seq_len, 5)

    additional_molecule_feats = torch.randint(0, 2, (2, seq_len, 5))
    additional_token_feats = torch.randn(2, seq_len, 33)
    is_molecule_types = torch.randint(0, 2, (2, seq_len, 5)).bool()
    is_molecule_mod = torch.randint(0, 2, (2, seq_len, 4)).bool()
    molecule_ids = torch.randint(0, 32, (2, seq_len))

    template_feats = torch.randn(2, 2, seq_len, seq_len, 108)
    template_mask = torch.ones((2, 2)).bool()

    msa = torch.randn(2, 7, seq_len, 32)
    msa_mask = torch.ones((2, 7)).bool()

    additional_msa_feats = torch.randn(2, 7, seq_len, 2)

    # required for training, but omitted on inference

    atom_pos = torch.randn(2, atom_seq_len, 3)

    distogram_atom_indices = molecule_atom_lens - 1

    distance_labels = torch.randint(0, 37, (2, seq_len, seq_len))
    resolved_labels = torch.randint(0, 2, (2, atom_seq_len))

    # offset indices correctly

    distogram_atom_indices += atom_offsets
    molecule_atom_indices += atom_offsets

    # train

    loss = alphafold3(
        num_recycling_steps=2,
        atom_inputs=atom_inputs,
        atompair_inputs=atompair_inputs,
        molecule_ids=molecule_ids,
        molecule_atom_lens=molecule_atom_lens,
        additional_molecule_feats=additional_molecule_feats,
        additional_msa_feats=additional_msa_feats,
        additional_token_feats=additional_token_feats,
        is_molecule_types=is_molecule_types,
        is_molecule_mod=is_molecule_mod,
        msa=msa,
        msa_mask=msa_mask,
        templates=template_feats,
        template_mask=template_mask,
        atom_pos=atom_pos,
        distogram_atom_indices=distogram_atom_indices,
        molecule_atom_indices=molecule_atom_indices,
        distance_labels=distance_labels,
        resolved_labels=resolved_labels,
    )

    loss.backward()

    # after much training ...

    sampled_atom_pos = alphafold3(
        num_recycling_steps=4,
        num_sample_steps=16,
        atom_inputs=atom_inputs,
        atompair_inputs=atompair_inputs,
        molecule_ids=molecule_ids,
        molecule_atom_lens=molecule_atom_lens,
        additional_molecule_feats=additional_molecule_feats,
        additional_msa_feats=additional_msa_feats,
        additional_token_feats=additional_token_feats,
        is_molecule_types=is_molecule_types,
        is_molecule_mod=is_molecule_mod,
        msa=msa,
        msa_mask=msa_mask,
        templates=template_feats,
        template_mask=template_mask,
    )

    sampled_atom_pos.shape  # (2, <atom_seqlen>, 3)
    assert sampled_atom_pos.ndim == 3

def test_readme2():
    contrived_protein = 'AG'

    mock_atompos = [
        torch.randn(5, 3),   # alanine has 5 non-hydrogen atoms
        torch.randn(4, 3)    # glycine has 4 non-hydrogen atoms
    ]

    train_alphafold3_input = Alphafold3Input(
        proteins = [contrived_protein],
        atom_pos = mock_atompos
    )

    eval_alphafold3_input = Alphafold3Input(
        proteins = [contrived_protein]
    )

    batched_atom_input = alphafold3_inputs_to_batched_atom_input(train_alphafold3_input, atoms_per_window = 27)

    # training

    alphafold3 = Alphafold3(
        dim_atom_inputs = 3,
        dim_atompair_inputs = 5,
        atoms_per_window = 27,
        dim_template_feats = 108,
        num_dist_bins = 64,
        num_molecule_mods = 0,
        confidence_head_kwargs = dict(
            pairformer_depth = 1
        ),
        template_embedder_kwargs = dict(
            pairformer_stack_depth = 1
        ),
        msa_module_kwargs = dict(
            depth = 1
        ),
        pairformer_stack = dict(
            depth = 2
        ),
        diffusion_module_kwargs = dict(
            atom_encoder_depth = 1,
            token_transformer_depth = 1,
            atom_decoder_depth = 1,
        )
    )

    loss = alphafold3(**batched_atom_input.model_forward_dict())
    loss.backward()

    # sampling

    batched_eval_atom_input = alphafold3_inputs_to_batched_atom_input(eval_alphafold3_input, atoms_per_window = 27)

    alphafold3.eval()
    sampled_atom_pos = alphafold3(**batched_eval_atom_input.model_forward_dict())

    assert sampled_atom_pos.shape == (1, (5 + 4), 3)<|MERGE_RESOLUTION|>--- conflicted
+++ resolved
@@ -1443,10 +1443,6 @@
 
     # rest of the test
 
-<<<<<<< HEAD
-    mmcif_filepath = os.path.join("data", "test", "mmcifs", DATA_TEST_PDB_ID[1:3], f"{DATA_TEST_PDB_ID}-assembly1.cif")
-    pdb_input = PDBInput(mmcif_filepath)
-=======
     mmcif_filepath = os.path.join(
         "data",
         "test",
@@ -1456,7 +1452,6 @@
         f"{DATA_TEST_PDB_ID}-assembly1.cif",
     )
     pdb_input = PDBInput(mmcif_filepath, inference=True)
->>>>>>> 425894ac
 
     mol_input = pdb_input_to_molecule_input(pdb_input)
     atom_input = molecule_to_atom_input(mol_input)
